--- conflicted
+++ resolved
@@ -19,7 +19,6 @@
     ChatCompletionRequest,
     ChatCompletionStreamResponse,
     CompletionRequest,
-    CompletionStreamResponse,
 )
 
 
@@ -37,12 +36,8 @@
     model_config = ConfigDict(extra="allow")
 
 
-<<<<<<< HEAD
-class DisaggregatedResponse(CompletionStreamResponse):
+class DisaggregatedResponse(ChatCompletionStreamResponse):
     text: str
-=======
-class DisaggregatedResponse(ChatCompletionStreamResponse):
->>>>>>> 6ee3f756
     disaggregated_params: DisaggregatedParams = {}
 
 
