--- conflicted
+++ resolved
@@ -1,34 +1,35 @@
+import asyncio
+import json
+from typing import AsyncGenerator, AsyncIterator
+
+import uvloop
+from common.parser import parse_vllm_args
+from vllm.config import ModelConfig
 from vllm.engine.arg_utils import AsyncEngineArgs
-from vllm.engine.async_llm_engine import AsyncLLMEngine
-from vllm.entrypoints.openai.serving_completion import OpenAIServingCompletion
-from vllm.entrypoints.openai.serving_chat import OpenAIServingChat
+from vllm.engine.protocol import EngineClient
 from vllm.entrypoints.openai.api_server import (
     build_async_engine_client_from_engine_args,
 )
-from vllm.entrypoints.openai.serving_models import BaseModelPath, OpenAIServingModels
-from common.parser import parse_vllm_args
-from vllm.config import ModelConfig
 from vllm.entrypoints.openai.protocol import (
     ChatCompletionRequest,
+    ChatCompletionResponse,
     ChatCompletionStreamResponse,
     CompletionRequest,
+    CompletionResponse,
     CompletionStreamResponse,
     ErrorResponse,
-    ChatCompletionResponse,
-    CompletionResponse
 )
-from vllm.logger import logger as vllm_logger
+from vllm.entrypoints.openai.serving_chat import OpenAIServingChat
+from vllm.entrypoints.openai.serving_completion import OpenAIServingCompletion
+from vllm.entrypoints.openai.serving_models import BaseModelPath, OpenAIServingModels
 
-<<<<<<< HEAD
-from dynemo.runtime import DistributedRuntime, dynemo_endpoint, dynemo_worker
-import asyncio
-import uvloop
-import json
-from typing import AsyncGenerator, AsyncIterator
-from vllm.engine.protocol import EngineClient
+from dynamo.runtime import DistributedRuntime, dynamo_endpoint, dynamo_worker
+
 
 class VllmEngine:
-    def __init__(self, engine_client: AsyncIterator[EngineClient], model_config: ModelConfig):
+    def __init__(
+        self, engine_client: AsyncIterator[EngineClient], model_config: ModelConfig
+    ):
         self.engine_client = engine_client
         self.model_config = model_config
 
@@ -44,9 +45,6 @@
                 )
             ],
         )
-=======
-from dynamo.runtime import DistributedRuntime, dynamo_endpoint, dynamo_worker
->>>>>>> 6ba39b09
 
         self.chat_serving = OpenAIServingChat(
             engine_client=self.engine_client,
@@ -64,8 +62,7 @@
             request_logger=None,
         )
 
-<<<<<<< HEAD
-    @dynemo_endpoint(ChatCompletionRequest, ChatCompletionStreamResponse)
+    @dynamo_endpoint(ChatCompletionRequest, ChatCompletionStreamResponse)
     async def generate_chat(self, request):
         result = await self.chat_serving.create_chat_completion(request)
 
@@ -87,32 +84,10 @@
                 f"(type: {error['type']}, param: {error['param']})"
             )
 
-=======
-    @dynamo_endpoint(ChatCompletionRequest, ChatCompletionStreamResponse)
-    async def generate(self, raw_request):
-        if self.engine_client is None:
-            await self.initialize()
-
-        vllm_logger.debug(f"Got raw request: {raw_request}")
-        (
-            request,
-            conversation,
-            _,
-            engine_prompt,
-            sampling_params,
-        ) = await self._parse_raw_request(raw_request)
-        request_id = str(uuid.uuid4())
-
-        vllm_logger.debug(
-            f"Running generate with engine_prompt: {engine_prompt}, sampling_params: {sampling_params}, request_id: {request_id}"
-        )
-        if self.engine_client is None:
-            raise RuntimeError("Engine client not initialized")
->>>>>>> 6ba39b09
         else:
             raise TypeError(f"Unexpected response type: {type(result)}")
 
-    @dynemo_endpoint(CompletionRequest, CompletionStreamResponse)
+    @dynamo_endpoint(CompletionRequest, CompletionStreamResponse)
     async def generate_completions(self, request):
         result = await self.completion_serving.create_completion(request)
 
@@ -159,6 +134,7 @@
             completions_endpoint.serve_endpoint(engine.generate_completions),
         )
 
+
 if __name__ == "__main__":
     uvloop.install()
     engine_args = parse_vllm_args()
